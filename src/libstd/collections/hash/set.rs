--- conflicted
+++ resolved
@@ -460,11 +460,7 @@
     /// ```
     #[stable(feature = "rust1", since = "1.0.0")]
     pub fn contains<Q: ?Sized>(&self, value: &Q) -> bool
-<<<<<<< HEAD
-        where Q: BorrowFrom<T> + Hash + Eq
-=======
-        where T: Borrow<Q>, Q: Hash<H> + Eq
->>>>>>> a99e6986
+        where T: Borrow<Q>, Q: Hash + Eq
     {
         self.map.contains_key(value)
     }
@@ -574,11 +570,7 @@
     /// ```
     #[stable(feature = "rust1", since = "1.0.0")]
     pub fn remove<Q: ?Sized>(&mut self, value: &Q) -> bool
-<<<<<<< HEAD
-        where Q: BorrowFrom<T> + Hash + Eq
-=======
-        where T: Borrow<Q>, Q: Hash<H> + Eq
->>>>>>> a99e6986
+        where T: Borrow<Q>, Q: Hash + Eq
     {
         self.map.remove(value).is_some()
     }
