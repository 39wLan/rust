--- conflicted
+++ resolved
@@ -120,23 +120,6 @@
 }
 
 #[stable(feature = "rust1", since = "1.0.0")]
-<<<<<<< HEAD
-impl<'a> From<&'a str> for OsString {
-    fn from(s: &'a str) -> OsString {
-        OsString { inner: Buf::from_str(s) }
-    }
-}
-
-#[stable(feature = "rust1", since = "1.0.0")]
-impl<'a> From<&'a OsStr> for OsString {
-    fn from(s: &'a OsStr) -> OsString {
-        OsString { inner: s.inner.to_owned() }
-    }
-}
-
-#[stable(feature = "rust1", since = "1.0.0")]
-=======
->>>>>>> d9252bde
 impl ops::Index<ops::RangeFull> for OsString {
     type Output = OsStr;
 
